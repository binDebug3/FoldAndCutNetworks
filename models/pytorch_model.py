--- conflicted
+++ resolved
@@ -12,23 +12,10 @@
 import os
 import sys
 
-class NoamScheduler(optim.lr_scheduler._LRScheduler):
-    def __init__(self, optimizer, warmup_steps, model_size, last_epoch=-1):
-        self.warmup_steps = warmup_steps
-        self.model_size = model_size
-        super(NoamScheduler, self).__init__(optimizer, last_epoch)
-
-    def get_lr(self):
-        step_num = self.last_epoch + 1
-        lr = self.optimizer.defaults['lr'] * (self.model_size ** (-0.5)) * min(step_num ** (-0.5), step_num * self.warmup_steps ** (-1.5))
-        return [lr for _ in self.base_lrs]
-
-
-################################### Folding Modules ####################################
-#### TO DO: finish the stretch fold option, the stretch fold
+
+
 class Fold(nn.Module):
     """
-<<<<<<< HEAD
     A PyTorch module that performs a folding operation on input tensors along a specified direction.
     """
     def __init__(self, width: int, leak: float = 0, fold_in: bool = True, has_stretch: bool = False):
@@ -79,24 +66,6 @@
             indicator = (scales > 1).float()
         else:
             indicator = (scales < 1).float()
-=======
-    This class defines a fold layer in the Origami Network.
-    The fold layer literally folds the data along a hyperplane defined by 'n' in n-dimensional space.
-    """
-    def __init__(self, width, leak=0):
-        super().__init__()
-        self.n = nn.Parameter(torch.randn(width) * (2 / width) ** 0.5)
-        self.leak = leak
-    
-    def forward(self, input):
-        # Ensure norm is non-zero
-        if self.n.norm() == 0:
-            self.n = self.n + 1e-8
-
-        # Compute scales and indicator
-        scales = (input @ self.n) / (self.n @ self.n)
-        indicator = (scales > 1).float()
->>>>>>> 00417a84
         indicator = indicator + (1 - indicator) * self.leak
 
         # Compute the projected and folded values
@@ -105,11 +74,23 @@
         return folded
        
 
-class SoftFold(nn.Module):
+class SigmoidFold(nn.Module):
     """
-    A PyTorch module that performs a soft folding operation on input tensors along a specified direction.
+    Sigmoid Fold module.
+
+    This module performs a soft fold of the input data along the hyperplane defined by the normal vector n.
+    It uses a sigmoid function to smoothly transition the folding effect.
+
+    Parameters:
+        width (int): The dimensionality of the input data.
+        crease (float or None): A scaling factor for the sigmoid function. If None, it is set as a learnable parameter.
+        has_stretch (bool): Whether the module allows stretching.
+
+    Attributes:
+        n (nn.Parameter): The normal vector of the hyperplane (learnable parameter).
+        crease (nn.Parameter or float): The sigmoid scaling factor (learnable or fixed).
+        has_stretch (bool): Whether the module allows stretching.
     """
-<<<<<<< HEAD
     def __init__(self, width: int, crease: float = None, has_stretch: bool = False):
         """
         Args:
@@ -128,25 +109,19 @@
             n = torch.randn(self.width) * (2 / self.width) ** 0.5
         self.n = nn.Parameter(n)
 
-=======
-    def __init__(self, width, crease=None):
-        super().__init__()
-        self.n = nn.Parameter(torch.randn(width) * (2 / width) ** 0.5)
-          
->>>>>>> 00417a84
         # Initialize crease parameter
         if crease is None:
             self.crease = nn.Parameter(self.crease_dist())
         else:
             self.register_buffer('crease', torch.tensor(crease))
             
-<<<<<<< HEAD
         # Initialize stretch as a parameter if needed
         if self.has_stretch:
             self.stretch = nn.Parameter(torch.tensor(2.0))
         else:
             self.register_buffer('stretch', torch.tensor(2.0))
-=======
+
+            
     def crease_dist(self, n_samples=1, std=0.5):
         # Randomly choose which distribution to sample from (50% chance for each mode)
         mode_selector = torch.randint(0, 2, (n_samples,))
@@ -154,7 +129,6 @@
         right_mode = torch.randn(n_samples) * std + 1
         return torch.where(mode_selector == 0, left_mode, right_mode)
     
->>>>>>> 00417a84
 
     def forward(self, input: torch.Tensor) -> torch.Tensor:
         """
@@ -164,7 +138,6 @@
         Returns:
             output (torch.Tensor): The transformed tensor after the soft folding operation.
         """
-<<<<<<< HEAD
         # pad the input if the width is greater than the input width, raise error if input width is greater than fold width
         if self.width > input.shape[1]:
             input = F.pad(input, (0, self.width - input.shape[1]))
@@ -173,11 +146,6 @@
 
         # Small epsilon for numerical stability
         eps = 1e-8  
-=======
-        # Ensure self.n.norm() is not zero to avoid division by zero
-        if self.n.norm() == 0:
-            self.n.data += 1e-8
->>>>>>> 00417a84
 
         # Compute z_dot_x, n_dot_n, and get scales
         z_dot_x = input @ self.n  # shape: (batch_size,)
@@ -207,16 +175,8 @@
         return [lr for _ in self.base_lrs]
 
 
-<<<<<<< HEAD
 class FlexibleOrigamiNetwork(nn.Module):
     pass
-=======
-
-
-
-
-
->>>>>>> 00417a84
 
 
 
