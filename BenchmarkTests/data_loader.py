# fundamentals
import sys
import warnings
import json
import pickle
import datetime as dt
import numpy as np      # type: ignore
import pandas as pd     # type: ignore

# datasets
<<<<<<< HEAD
from sklearn.datasets import load_breast_cancer, load_digits# type: ignore
from torchvision import datasets    # type: ignore
=======
from sklearn.datasets import load_breast_cancer, load_digits
from torchvision import datasets
from pmlb import fetch_data
>>>>>>> 464f7283

# models
import torch    # type: ignore
from torchvision.transforms import ToTensor                 # type: ignore
from sklearn.model_selection import train_test_split        # type: ignore
from sklearn.preprocessing import StandardScaler            # type: ignore

# our files
from experimenter import *
import cnn_bench



def unpickle(file:str) -> dict:
    """
    This function loads a pickle file.
    Parameters:
        file (str): The file path.
    """
    with open(file, 'rb') as fo:
        dict = pickle.load(fo, encoding='bytes')
    return dict

def load_pmlb_dataset(dataset_name:str, astorch:bool=False, shuffle:bool=True, random_state:int=None, test_size:float=0.2, verbose:int=0) -> tuple:
    """
    This function loads a dataset from the PMLB library.
        Examples Datasets are:
            "titanic", "sleep", "connect_4", "covertype", "mfeat_pixel", "dna"
            For more information on the datasets, see: https://epistasislab.github.io/pmlb/index.html
            This will show you the available datasets, their names, and if they're for classification or regression tasks
    Parameters:
            dataset_name (str): The name of the dataset to load.
            astorch (bool): default=False. If True, load the data as torch tensors.
            shuffle (bool): default=True. If True, shuffle the data.
            random_state (int): default=None. The random state to use when splitting the data.
            test_size (float): default=0.2. The proportion of the data to use as the test set.
            verbose (int): default=0. If 1, print the shape of the data and the target.
    Returns:
            X_train (np.ndarray) or (torch.tensor): The training data.
            X_test (np.ndarray) or (torch.tensor): The testing data.
            y_train (np.ndarray) or (torch.tensor): The training target.
            y_test (np.ndarray) or (torch.tensor): The testing target."""
    
    X,y = fetch_data(dataset_name, return_X_y=True)

    if shuffle and verbose > 1:
        print("\tShuffling:", end=" ")

    X_train, X_test, y_train, y_test = train_test_split(X, y, test_size=test_size, 
                                                        random_state=random_state, shuffle=shuffle)
    if verbose > 1:
        print(f"\n\tTrain set has {len(set(y_train))} classes and test set has {len(set(y_test))} classes")
    
    if verbose > 0:
        print("\tX shape: ", X_train.shape)
        print("\ty shape: ", y_train.shape)

    if astorch:
        X_train = torch.tensor(X_train)
        X_test = torch.tensor(X_test)
        y_train = torch.tensor(y_train)
        y_test = torch.tensor(y_test)
    
    return X_train, X_test, y_train, y_test


def load_cifar10(astorch:bool=False, shuffle:bool=True, random_state:int=None, test_size:float=0.2, verbose:bool=0) -> tuple:
    """
    This function loads the cifar10 dataset from sklearn.
    Parameters:
        astorch (bool): default=False. If True, load the data as torch tensors.
        shufle (bool): default=True. If True, shuffle the data.
        random_state (int): default=None. The random state to use when splitting the data.
        test_size (float): default=0.2. The proportion of the data to use as the test set.
        verbose (int): default=0. If 1, print the shape of the data and the target.
    Returns:
        X_train (np.ndarray): The training data.
        X_test (np.ndarray): The testing data.
        y_train (np.ndarray): The training target.
        y_test (np.ndarray): The testing target.
    """
    batch1 = unpickle('data/cifar-10-batches-py/data_batch_1')
    X = batch1[b'data']
    y = np.array(batch1[b'labels'])

    # split data
    first_size = 50
    count = 0
    if shuffle and verbose > 1:
        print("\tShuffling:", end=" ")
    while True:
        X_train, X_test, y_train, y_test = train_test_split(X, y, test_size=test_size, 
                                                            random_state=random_state, shuffle=shuffle)
        # make sure there are at least lmnn_default_params of each class in the training set
        if not shuffle or all([sum(y_train[:first_size] == uclass) >= lmnn_default_neighbors for uclass in set(y_train)]):
            break
        count += 1
        if verbose > 1:
            print(count, end=", ")
    if verbose > 1:
        print(f"\n\tTrain set has {len(set(y_train))} classes and test set has {len(set(y_test))} classes")
    if verbose > 0:
        print("\tX shape: ", X_train.shape)
        print("\ty shape: ", y_train.shape)
    
    if astorch:
        X_train = torch.tensor(X_train)
        X_test = torch.tensor(X_test)
        y_train = torch.tensor(y_train)
        y_test = torch.tensor(y_test)
    return X_train, X_test, y_train, y_test



def load_cancer(astorch:bool=False, shuffle:bool=True, random_state:int=None, test_size:float=0.2, verbose:int=0) -> tuple:
    """
    This function loads the breast cancer dataset from sklearn.
    Parameters:
        astorch (bool): default=False. If True, load the data as torch tensors.
        shuffle (bool): default=True. If True, shuffle the data.
        random_state (int): default=None. The random state to use when splitting the data.
        test_size (float): default=0.2. The proportion of the data to use as the test set.
        verbose (int): default=0. If 1, print the shape of the data and the target.
    Returns:
        X_train (np.ndarray): The training data.
        X_test (np.ndarray): The testing data.
        y_train (np.ndarray): The training target.
        y_test (np.ndarray): The testing target.
    """
    cancer = load_breast_cancer()
    X = pd.DataFrame(cancer.data, columns=cancer.feature_names)
    y = cancer.target

    # split data
    n_classes = len(set(y))
    first_size = 20
    count = 0
    if shuffle and verbose > 1:
        print("\tShuffling:", end=" ")
    while True:
        X_train, X_test, y_train, y_test = train_test_split(X, y, test_size=test_size, 
                                                            random_state=random_state, shuffle=shuffle)
        if not shuffle or len(set(y_train[:first_size])) >= n_classes-1 and len(set(y_test[:first_size])) >= n_classes-1:
            break
        count += 1
        if verbose > 1:
            print(count, end=", ")
    if verbose > 1:
        print(f"\n\tTrain set has {len(set(y_train))} classes and test set has {len(set(y_test))} classes")

    # scale data
    scaler = StandardScaler()
    X_train = scaler.fit_transform(X_train)
    X_test = scaler.transform(X_test)

    if verbose > 0:
        print("\tX shape: ", X_train.shape)
        print("\ty shape: ", y_train.shape)
    
    if astorch:
        X_train = torch.tensor(X_train)
        X_test = torch.tensor(X_test)
        y_train = torch.tensor(y_train)
        y_test = torch.tensor(y_test)
    return X_train, X_test, y_train, y_test



def load_digits_data(astorch:bool=False, shuffle:bool=True, random_state:int=None, test_size:float=0.2, verbose:int=0) -> tuple:
    """
    This function loads the digits dataset from sklearn.
    Parameters:
        astorch (bool): default=False. If True, load the data as torch tensors.
        shuffle (bool): default=True. If True, shuffle the data.
        random_state (int): default=None. The random state to use when splitting the data.
        test_size (float): default=0.2. The proportion of the data to use as the test set.
        verbose (int): default=0. If 1, print the shape of the data and the target.
    Returns:
        X_train (np.ndarray): The training data.
        X_test (np.ndarray): The testing data.
        y_train (np.ndarray): The training target.
        y_test (np.ndarray): The testing target.
    """
    # digits_X, digits_y = load_digits(return_X_y=True)
    digits = load_digits()
    digits_X = digits.data
    digits_y = digits.target
    X_train, X_test, y_train, y_test = train_test_split(digits_X, digits_y, test_size=test_size, 
                                                        random_state=random_state, shuffle=shuffle)

    if verbose > 0:
        print("\tX shape: ", X_train.shape)
        print("\ty shape: ", y_train.shape)
    
    if astorch:
        X_train = torch.tensor(X_train)
        X_test = torch.tensor(X_test)
        y_train = torch.tensor(y_train)
        y_test = torch.tensor(y_test)
    return X_train, X_test, y_train, y_test
    

def load_fashion(astorch:bool=False, shuffle:bool=True, random_state:int=None, test_size:float=0.2, verbose:int=0) -> tuple:
    """
    This function loads the fashion mnist dataset from torchvision.
    Parameters:
        astorch (bool): default=False. If True, load the data as torch tensors.
        shuffle (bool): default=True. If True, shuffle the data.
        random_state (int): default=None. The random state to use when splitting the data.
        test_size (float): default=0.2. The proportion of the data to use as the test set.
        verbose (int): default=0. If 1, print the shape of the data and the target.
    Returns:
        X_train (np.ndarray): The training data.
        X_test (np.ndarray): The testing data.
        y_train (np.ndarray): The training target.
        y_test (np.ndarray): The testing target.
    """
    if random_state is not None:
        warnings.warn("random_state is not implemented for this dataset, ignoring the provided value.")
    if test_size != 0.2:
        warnings.warn("test_size is not implemented for this dataset, ignoring the provided value.")
    
    training_data = datasets.FashionMNIST(
        root="data",
        train=True,
        download=True,
        transform=ToTensor()
    )

    test_data = datasets.FashionMNIST(
        root="data",
        train=False,
        download=True,
        transform=ToTensor()
    )
    
    # Extract data and labels from the training set
    X_train = training_data.data.numpy()
    y_train = training_data.targets.numpy()

    # Extract data and labels from the test set
    X_test = test_data.data.numpy()
    y_test = test_data.targets.numpy()
    
    # shuffle data
    if shuffle:
        random_idx = np.random.permutation(len(X_train))
        X_train = X_train[random_idx]
        y_train = y_train[random_idx]
        random_idx = np.random.permutation(len(X_test))
        X_test = X_test[random_idx]
        y_test = y_test[random_idx]

    # Reshape X_train and X_test to be 2D arrays (flatten the 28x28 images)
    X_train = X_train.reshape(X_train.shape[0], -1)
    X_test = X_test.reshape(X_test.shape[0], -1)
    
    if verbose > 0:
        print("\tX shape: ", X_train.shape)
        print("\ty shape: ", y_train.shape)
    
    if astorch:
        X_train = torch.tensor(X_train)
        X_test = torch.tensor(X_test)
        y_train = torch.tensor(y_train)
        y_test = torch.tensor(y_test)
    return X_train, X_test, y_train, y_test
    

def load_imagenet(astorch:bool=False, random_state:int=None, test_size:float=0.2, verbose:int=0) -> tuple:
    """
    This function loads the imagenet dataset from torchvision.
    Parameters:
        astorch (bool): default=False. If True, load the data as torch tensors.
        random_state (int): default=None. The random state to use when splitting the data.
        test_size (float): default=0.2. The proportion of the data to use as the test set.
        verbose (int): default=0. If 1, print the shape of the data and the target.
    Returns:
        X_train (np.ndarray): The training data.
        X_test (np.ndarray): The testing data.
        y_train (np.ndarray): The training target.
        y_test (np.ndarray): The testing target.
    """
    raise NotImplementedError("This function is not implemented yet.")



def test_model(model_name, date_time:str, dataset_name:str=None, astorch:bool=False, return_sizes:bool=False, repeat:int=5, verbose:int=0) -> dict:
    """
    This function tests a model on a dataset.
    Parameters:
        model_name (str): The name of the model to test.
        date_time (dt.datetime): The date and time of the test.
        dataset_name (str): default=None. The name of the dataset to test on. If none, test on all datasets.
        return_sizes (bool): default=False. If True, return the sample sizes used.
        repeat (int): default=5. The number of times to repeat the test.
        verbose (int): default=0. If 1, print the shape of the data and the target.
    Returns:
        model_results (dict): The results of the benchmark.
    """
    # validate inputs
    with open("config.json", "r") as f:
        settings = json.load(f)
    all_benchmark_models = settings["all_benchmark_models"]
    all_benchmark_datasets = settings["all_benchmark_datasets"]
    ratio_list = settings["default_ratio_list"]
    rs = settings["random_state"]
    test_size = settings["test_size"]
    config = {"cifar10": load_cifar10,
            "fashionMNIST": load_fashion,
            "digits": load_digits_data,
            "cancer": load_cancer,
            "imagenet": load_imagenet}
    
    assert model_name in all_benchmark_models, f"model_name '{model_name}' must be one of {all_benchmark_models}"
    if dataset_name is not None:
        assert type(dataset_name) == str, "dataset must be a string"
        assert dataset_name in all_benchmark_datasets, f"dataset '{dataset_name}' must be one of {all_benchmark_datasets}"
        datasets = [dataset_name]
    else:
        datasets = benchmark_datasets
    assert type(date_time) == str, "date_time must be a string object"
    assert type(return_sizes) == bool, "return_sizes must be a boolean"
    assert type(verbose) == int, "verbose must be an integer"
        
    # iterate over datasets (recommended one)
    results = {}
    sample_size_list = []
    for dataset in datasets:
        if verbose > 0:
            print(f"\nTesting {model_name} on {dataset}")
        
        # load data
        data_loader = config[dataset]
        X_train, X_test, y_train, y_test = data_loader(random_state=rs, 
                                                       test_size=test_size, 
                                                       astorch=astorch, 
                                                       verbose=verbose)
        train_size = len(X_train)
        sample_sizes = [int(ratio*train_size) for ratio in ratio_list]
        sample_size_list.append(sample_sizes)
        experiment_info = (dataset_name, sample_sizes, X_train, y_train, X_test, y_test)
        
        # run benchmark
        model_results = benchmark_ml(model_name, experiment_info, date_time, repeat=repeat, verbose=verbose)
        results[dataset] = model_results
    
    
    # return results
    if len(datasets) == 1:
        if return_sizes:
            return results[dataset], sample_size_list[0]
        return results[dataset]
    if return_sizes:
        return results, sample_size_list
    return results<|MERGE_RESOLUTION|>--- conflicted
+++ resolved
@@ -8,14 +8,9 @@
 import pandas as pd     # type: ignore
 
 # datasets
-<<<<<<< HEAD
 from sklearn.datasets import load_breast_cancer, load_digits# type: ignore
 from torchvision import datasets    # type: ignore
-=======
-from sklearn.datasets import load_breast_cancer, load_digits
-from torchvision import datasets
 from pmlb import fetch_data
->>>>>>> 464f7283
 
 # models
 import torch    # type: ignore
