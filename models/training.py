import torch                    # type: ignore
import torch.nn as nn           # type: ignore
import torch.optim as optim     # type: ignore
import torch.nn.functional as F # type: ignore
<<<<<<< HEAD
import numpy as np # type: ignore
from tqdm import tqdm # type: ignore
from torch.utils.data import TensorDataset, DataLoader # type: ignore
from matplotlib import pyplot as plt # type: ignore
=======
import numpy as np              # type: ignore
from tqdm import tqdm           # type: ignore
from torch.utils.data import TensorDataset, DataLoader # type: ignore   
>>>>>>> 68bec2e4




################################# Data Prep #####################################   
     
def load_data(x_data, y_data, batch_size=32, shuffle=True) -> torch.utils.data.DataLoader:
    """
    This function loads the data into a DataLoader object.
    Parameters:
        x_data (np.ndarray) - The input data
        y_data (np.ndarray) - The labels
        batch_size (int) - The batch size
        shuffle (bool) - Whether to
    Returns:
        DataLoader - The DataLoader object
    """
    # Convert x and y data to PyTorch tensors if they aren’t already
    x_tensor = torch.tensor(x_data, dtype=torch.float32)
    y_tensor = torch.tensor(y_data, dtype=torch.long)

    dataset = TensorDataset(x_tensor, y_tensor)
    return DataLoader(dataset, batch_size=batch_size, shuffle=shuffle)

################################# Learning Rate Scheduling #################################
class NoamScheduler(optim.lr_scheduler._LRScheduler):
    def __init__(self, optimizer, warmup_steps, model_size, last_epoch=-1):
        self.warmup_steps = warmup_steps
        self.model_size = model_size
        self.optimizer = optimizer
        super(NoamScheduler, self).__init__(self.optimizer, last_epoch)
        
    def get_lr(self) -> list:
        """
        This function calculates the learning rate based on the current step number.
        Returns:
            list - The learning rate for each parameter group
        """
        step_num = self.last_epoch + 1
        lr = self.optimizer.defaults['lr'] * (self.model_size ** (-0.5)) * min(step_num ** (-0.5), step_num * self.warmup_steps ** (-1.5))
        return [lr for _ in self.base_lrs]
    
class LRSchedulerWrapper:
    def __init__(self, scheduler=None):
        self.scheduler = scheduler

    def step(self):
        if self.scheduler is not None:
            self.scheduler.step()



################################# Helper functions for training #################################

def check_accuracy(y_hat:torch.Tensor, y:torch.Tensor) -> float:
    """
    This function checks the accuracy of the model.
    Parameters:
        y_hat (torch.Tensor) - The predicted values
        y (torch.Tensor) - The true values
    Returns:
        accuracy (float) - The accuracy of the model
    """
    # Get the predicted class by finding the max logit (highest score) along the last dimension
    predictions = y_hat.argmax(dim=1)
    
    # Compare predictions to the true labels and calculate accuracy
    correct = (predictions == y).sum().item()
    accuracy = correct / y.size(0)
    return accuracy


def validate(net, val_dataloader:torch.utils.data.DataLoader, DEVICE:torch.device) -> tuple:
    """
    This function calculates the validation loss and accuracy.
    Parameters:
        net (nn.Module) - The neural network
        val_dataloader (DataLoader) - The DataLoader object for the validation set
        DEVICE (torch.device) - The device to run the calculations on
    Returns:
        avg_val_loss (float) - The average validation loss
        avg_val_accuracy (float) - The average validation accuracy
    """
    net.eval()
    val_loss = []
    val_accuracy = []

    with torch.no_grad():  # Disable gradient calculations
        for x, y in val_dataloader:
            x, y = x.to(DEVICE), y.to(DEVICE)
            
            # Forward pass
            y_hat = net(x)
            loss = F.cross_entropy(y_hat, y.long())
            val_loss.append(loss.item())

            # Calculate accuracy
            accuracy = check_accuracy(y_hat, y)
            val_accuracy.append(accuracy)

    # Calculate mean loss and accuracy over the entire validation set
    avg_val_loss = np.mean(val_loss)
    avg_val_accuracy = np.mean(val_accuracy)
    return avg_val_loss, avg_val_accuracy




################################# Training function #################################
def train(model, optimizer:torch.optim.Optimizer, 
          train_dataloader:torch.utils.data.DataLoader, 
          val_dataloader:torch.utils.data.DataLoader, 
          epochs:int=100, DEVICE:torch.device=None, 
          validate_rate:float=0, verbose:int=0, lr_schedule:LRSchedulerWrapper=None):
    """
    This function trains the neural network.
    Parameters:
        net (nn.Module) - The neural network
        optimizer (torch.optim.Optimizer) - The optimizer
        train_dataloader (DataLoader) - The DataLoader object for the training set
        val_dataloader (DataLoader) - The DataLoader object for the validation set
        epochs (int) - The number of epochs to train the model (default: 100)
        DEVICE (torch.device) - The device to run the calculations on
        validate_rate (float) - The rate at which to validate the model (default: 0)
        verbose (int) - The verbosity level (default: 0)
    Returns:
        train_losses (list) - The training losses for each epoch
        val_losses (list) - The validation losses for each epoch
        train_accuracies (list) - The training accuracies for each epoch
        val_accuracies (list) - The validation accuracies for each epoch
    """
    # Get the device if it is not already defined
    DEVICE = DEVICE or torch.device("cuda" if torch.cuda.is_available() else "cpu")
    if verbose > 2:
        print(f"Working Device: {DEVICE}")
    model.to(DEVICE)
    
    # Initialize the lists to keep track of the losses and accuracies
    train_losses, val_losses = [], []
    train_accuracies, val_accuracies = [], []
    learning_rates = []
    number_batches = len(train_dataloader)
    val_separation = int(validate_rate * epochs)
    lr_scheduler = lr_schedule

    # Define a loop object to keep track of training and loop through the epochs
    loop = tqdm(desc="Training", total=epochs*number_batches, position=0, leave=True, disable=verbose<=1)

    for i in range(epochs):
        epoch_loss, correct_preds, total_preds = 0, 0, 0
        model.train()
        
        # Loop through the train_dataloader
        for batch_num, (x, y) in enumerate(train_dataloader, 1):
            x, y = x.to(DEVICE), y.to(DEVICE)
            
            # Get the prediction and calculate the loss
            y_hat = model(x)
            loss = F.cross_entropy(y_hat, y)

            # Backpropagate the loss and update the weights
            optimizer.zero_grad()
            loss.backward()
            optimizer.step()
            
            # Append accuracies and losses
            loss_value = loss.item()
<<<<<<< HEAD
            epoch_loss.append(loss_value)
            epoch_accuracy.append(check_accuracy(y_hat.detach(), y))
            
            # Update the loop
            if batch_num<10:
                disp_batch_num = '0'+str(batch_num)
            else:
                disp_batch_num = str(batch_num)
            loop.set_description('epoch:{}/{}, batch: {}/{}, loss:{:.4f}'.format(i+1, epochs, disp_batch_num, number_batches, loss_value))
            loop.update()
            batch_num += 1
            
=======
            epoch_loss += loss_value
            correct_preds += (y_hat.argmax(dim=1) == y).sum().item()
            total_preds += y.size(0)
            if verbose > 1:
                loop.set_description('epoch:{}/{}, batch: {}/{}, loss:{:.4f}'.format(i+1, epochs, batch_num, number_batches, loss_value))
                loop.update()

        lr_scheduler.step()
        lr = optimizer.param_groups[0]['lr']
        learning_rates.append(lr)
        
>>>>>>> 68bec2e4
        # Get the average loss for the epoch
        train_losses.append(epoch_loss / number_batches)
        train_accuracies.append(correct_preds / total_preds)
        
        # Calculate the validation loss and accuracy
        if val_separation > 0 and (i+1)% val_separation == 0:
            val_loss, val_accuracy = validate(model, val_dataloader, DEVICE)

            val_losses.append(val_loss)
            val_accuracies.append(val_accuracy)
    
    # Close the loop and return the losses and accuracies
    loop.close()
<<<<<<< HEAD
    return train_losses, val_losses, train_accuracies, val_accuracies




################################# Analysis and plotting #################################
def plot_model(train_losses, val_losses, train_accuracies, val_accuracies):
    # plot the losses and accuracies
    plt.figure(figsize=(10, 5))
    plt.subplot(1, 2, 1)
    plt.plot(train_losses, label='train')
    plt.plot(val_losses, label='val')
    plt.xlabel('epoch')
    plt.ylabel('loss')
    plt.legend()

    plt.subplot(1, 2, 2)
    plt.plot(train_accuracies, label='train')
    plt.plot(val_accuracies, label='val')
    plt.xlabel('epoch')
    plt.ylabel('accuracy')
    plt.legend()
    plt.show()
=======
        
    if lr_scheduler is not None:
        return train_losses, val_losses, train_accuracies, val_accuracies, learning_rates
    return train_losses, val_losses, train_accuracies, val_accuracies
>>>>>>> 68bec2e4
<|MERGE_RESOLUTION|>--- conflicted
+++ resolved
@@ -2,16 +2,10 @@
 import torch.nn as nn           # type: ignore
 import torch.optim as optim     # type: ignore
 import torch.nn.functional as F # type: ignore
-<<<<<<< HEAD
 import numpy as np # type: ignore
 from tqdm import tqdm # type: ignore
 from torch.utils.data import TensorDataset, DataLoader # type: ignore
 from matplotlib import pyplot as plt # type: ignore
-=======
-import numpy as np              # type: ignore
-from tqdm import tqdm           # type: ignore
-from torch.utils.data import TensorDataset, DataLoader # type: ignore   
->>>>>>> 68bec2e4
 
 
 
@@ -179,20 +173,6 @@
             
             # Append accuracies and losses
             loss_value = loss.item()
-<<<<<<< HEAD
-            epoch_loss.append(loss_value)
-            epoch_accuracy.append(check_accuracy(y_hat.detach(), y))
-            
-            # Update the loop
-            if batch_num<10:
-                disp_batch_num = '0'+str(batch_num)
-            else:
-                disp_batch_num = str(batch_num)
-            loop.set_description('epoch:{}/{}, batch: {}/{}, loss:{:.4f}'.format(i+1, epochs, disp_batch_num, number_batches, loss_value))
-            loop.update()
-            batch_num += 1
-            
-=======
             epoch_loss += loss_value
             correct_preds += (y_hat.argmax(dim=1) == y).sum().item()
             total_preds += y.size(0)
@@ -204,7 +184,6 @@
         lr = optimizer.param_groups[0]['lr']
         learning_rates.append(lr)
         
->>>>>>> 68bec2e4
         # Get the average loss for the epoch
         train_losses.append(epoch_loss / number_batches)
         train_accuracies.append(correct_preds / total_preds)
@@ -218,7 +197,9 @@
     
     # Close the loop and return the losses and accuracies
     loop.close()
-<<<<<<< HEAD
+        
+    if lr_scheduler is not None:
+        return train_losses, val_losses, train_accuracies, val_accuracies, learning_rates
     return train_losses, val_losses, train_accuracies, val_accuracies
 
 
@@ -241,10 +222,4 @@
     plt.xlabel('epoch')
     plt.ylabel('accuracy')
     plt.legend()
-    plt.show()
-=======
-        
-    if lr_scheduler is not None:
-        return train_losses, val_losses, train_accuracies, val_accuracies, learning_rates
-    return train_losses, val_losses, train_accuracies, val_accuracies
->>>>>>> 68bec2e4
+    plt.show()