--- conflicted
+++ resolved
@@ -535,13 +535,8 @@
         self.fold_history.append([self.to_numpy(fv.n) for fv in self.fold_layers])
         self.cut_history.append(self.to_numpy(self.output_layer.weight))
         if self.crease != 0:
-<<<<<<< HEAD
             self.crease_history.append([self.to_numpy(torch.tensor([fv.crease])) for fv in self.fold_layers])
-=======
-            self.crease_history.append([self.to_numpy(fv.crease) for fv in self.fold_layers])
->>>>>>> 23f725bf
-    
-    
+            
     def get_history(self, history:str=None) -> list:
         """
         Get the history of the model
