import torch                    # type: ignore
import torch.nn as nn           # type: ignore
import torch.optim as optim     # type: ignore
import torch.nn.functional as F # type: ignore
import numpy as np              # type: ignore
from tqdm import tqdm           # type: ignore
from torch.utils.data import TensorDataset, DataLoader # type: ignore   




################################# Data Prep #####################################   
     
def load_data(x_data, y_data, batch_size=32, shuffle=True) -> torch.utils.data.DataLoader:
    """
    This function loads the data into a DataLoader object.
    Parameters:
        x_data (np.ndarray) - The input data
        y_data (np.ndarray) - The labels
        batch_size (int) - The batch size
        shuffle (bool) - Whether to
    Returns:
        DataLoader - The DataLoader object
    """
    # Convert x and y data to PyTorch tensors if they aren’t already
    x_tensor = torch.tensor(x_data, dtype=torch.float32)
    y_tensor = torch.tensor(y_data, dtype=torch.long)

    dataset = TensorDataset(x_tensor, y_tensor)
    return DataLoader(dataset, batch_size=batch_size, shuffle=shuffle)

################################# Learning Rate Scheduling #################################
class NoamScheduler(optim.lr_scheduler._LRScheduler):
    def __init__(self, optimizer, warmup_steps, model_size, last_epoch=-1):
        self.warmup_steps = warmup_steps
        self.model_size = model_size
        self.optimizer = optimizer
        super(NoamScheduler, self).__init__(self.optimizer, last_epoch)
        
    def get_lr(self) -> list:
        """
        This function calculates the learning rate based on the current step number.
        Returns:
            list - The learning rate for each parameter group
        """
        step_num = self.last_epoch + 1
        lr = self.optimizer.defaults['lr'] * (self.model_size ** (-0.5)) * min(step_num ** (-0.5), step_num * self.warmup_steps ** (-1.5))
        return [lr for _ in self.base_lrs]
    
class LRSchedulerWrapper:
    def __init__(self, scheduler=None):
        self.scheduler = scheduler

    def step(self):
        if self.scheduler is not None:
            self.scheduler.step()



################################# Helper functions for training #################################

def check_accuracy(y_hat:torch.Tensor, y:torch.Tensor) -> float:
    """
    This function checks the accuracy of the model.
    Parameters:
        y_hat (torch.Tensor) - The predicted values
        y (torch.Tensor) - The true values
    Returns:
        accuracy (float) - The accuracy of the model
    """
    # Get the predicted class by finding the max logit (highest score) along the last dimension
    predictions = y_hat.argmax(dim=1)
    
    # Compare predictions to the true labels and calculate accuracy
    correct = (predictions == y).sum().item()
    accuracy = correct / y.size(0)
    return accuracy


def validate(net, val_dataloader:torch.utils.data.DataLoader, DEVICE:torch.device) -> tuple:
    """
    This function calculates the validation loss and accuracy.
    Parameters:
        net (nn.Module) - The neural network
        val_dataloader (DataLoader) - The DataLoader object for the validation set
        DEVICE (torch.device) - The device to run the calculations on
    Returns:
        avg_val_loss (float) - The average validation loss
        avg_val_accuracy (float) - The average validation accuracy
    """
    net.eval()
    val_loss = []
    val_accuracy = []

    with torch.no_grad():  # Disable gradient calculations
        for x, y in val_dataloader:
            x, y = x.to(DEVICE), y.to(DEVICE)
            
            # Forward pass
            y_hat = net(x)
            loss = F.cross_entropy(y_hat, y.long())
            val_loss.append(loss.item())

            # Calculate accuracy
            accuracy = check_accuracy(y_hat, y)
            val_accuracy.append(accuracy)

    # Calculate mean loss and accuracy over the entire validation set
    avg_val_loss = np.mean(val_loss)
    avg_val_accuracy = np.mean(val_accuracy)
    return avg_val_loss, avg_val_accuracy




################################# Training function #################################
def train(model, optimizer:torch.optim.Optimizer, 
          train_dataloader:torch.utils.data.DataLoader, 
          val_dataloader:torch.utils.data.DataLoader, 
          epochs:int=100, DEVICE:torch.device=None, 
          validate_rate:float=0, verbose:int=0, lr_schedule:LRSchedulerWrapper=None):
    """
    This function trains the neural network.
    Parameters:
        net (nn.Module) - The neural network
        optimizer (torch.optim.Optimizer) - The optimizer
        train_dataloader (DataLoader) - The DataLoader object for the training set
        val_dataloader (DataLoader) - The DataLoader object for the validation set
        epochs (int) - The number of epochs to train the model (default: 100)
        DEVICE (torch.device) - The device to run the calculations on
        validate_rate (float) - The rate at which to validate the model (default: 0)
        verbose (int) - The verbosity level (default: 0)
    Returns:
        train_losses (list) - The training losses for each epoch
        val_losses (list) - The validation losses for each epoch
        train_accuracies (list) - The training accuracies for each epoch
        val_accuracies (list) - The validation accuracies for each epoch
    """
    # Get the device if it is not already defined
    DEVICE = DEVICE or torch.device("cuda" if torch.cuda.is_available() else "cpu")
    if verbose > 2:
        print(f"Working Device: {DEVICE}")
    model.to(DEVICE)
    
    # Initialize the lists to keep track of the losses and accuracies
    train_losses, val_losses = [], []
    train_accuracies, val_accuracies = [], []
    learning_rates = []
    number_batches = len(train_dataloader)
    val_separation = int(validate_rate * epochs)
<<<<<<< HEAD
    lr_scheduler = lr_schedule
=======
    number_batches = len(train_dataloader)
>>>>>>> babd4fe9

    # Define a loop object to keep track of training and loop through the epochs
    loop = tqdm(desc="Training", total=epochs*number_batches, position=0, leave=True, disable=verbose<=1)

    for i in range(epochs):
        epoch_loss, correct_preds, total_preds = 0, 0, 0
        model.train()
        
        # Loop through the train_dataloader
        for batch_num, (x, y) in enumerate(train_dataloader, 1):
            x, y = x.to(DEVICE), y.to(DEVICE)
            
            # Get the prediction and calculate the loss
            y_hat = model(x)
            loss = F.cross_entropy(y_hat, y)

            # Backpropagate the loss and update the weights
            optimizer.zero_grad()
            loss.backward()
            optimizer.step()
            
            # Update the loop
            loss_value = loss.item()
            epoch_loss += loss_value
            correct_preds += (y_hat.argmax(dim=1) == y).sum().item()
            total_preds += y.size(0)
            if verbose > 1:
                loop.set_description('epoch:{}/{}, batch: {}/{}, loss:{:.4f}'.format(i+1, epochs, batch_num, number_batches, loss_value))
                loop.update()
       
<<<<<<< HEAD
            loop.set_description('Epoch:{}/{}, Batch: {}/{}, Loss:{:.4f}'.format(i+1, epochs, batch_num, number_batches, loss_value))
            loop.update()
            batch_num += 1
        
        lr_scheduler.step()
        lr = optimizer.param_groups[0]['lr']
        learning_rates.append(lr)
            
=======
        lr_schedule.step()
        lr = optimizer.param_groups[0]['lr']
        learning_rates.append(lr)
        
>>>>>>> babd4fe9
        # Get the average loss for the epoch
        train_losses.append(epoch_loss / number_batches)
        train_accuracies.append(correct_preds / total_preds)
        
        # Calculate the validation loss and accuracy
<<<<<<< HEAD
        if val_separation > 0 and (i+1)% val_separation == 0:
            val_loss, val_accuracy = validate(net, val_dataloader, DEVICE)
=======
        if val_separation > 0 and i % val_separation == 0:
            val_loss, val_accuracy = validate(model, val_dataloader, DEVICE)
>>>>>>> babd4fe9
            val_losses.append(val_loss)
            val_accuracies.append(val_accuracy)
    
    # Close the loop and return the losses and accuracies
    loop.close()
        
    if lr_scheduler is not None:
        return train_losses, val_losses, train_accuracies, val_accuracies, learning_rates
    return train_losses, val_losses, train_accuracies, val_accuracies<|MERGE_RESOLUTION|>--- conflicted
+++ resolved
@@ -148,11 +148,7 @@
     learning_rates = []
     number_batches = len(train_dataloader)
     val_separation = int(validate_rate * epochs)
-<<<<<<< HEAD
     lr_scheduler = lr_schedule
-=======
-    number_batches = len(train_dataloader)
->>>>>>> babd4fe9
 
     # Define a loop object to keep track of training and loop through the epochs
     loop = tqdm(desc="Training", total=epochs*number_batches, position=0, leave=True, disable=verbose<=1)
@@ -182,34 +178,19 @@
             if verbose > 1:
                 loop.set_description('epoch:{}/{}, batch: {}/{}, loss:{:.4f}'.format(i+1, epochs, batch_num, number_batches, loss_value))
                 loop.update()
-       
-<<<<<<< HEAD
-            loop.set_description('Epoch:{}/{}, Batch: {}/{}, Loss:{:.4f}'.format(i+1, epochs, batch_num, number_batches, loss_value))
-            loop.update()
-            batch_num += 1
-        
+
         lr_scheduler.step()
         lr = optimizer.param_groups[0]['lr']
         learning_rates.append(lr)
-            
-=======
-        lr_schedule.step()
-        lr = optimizer.param_groups[0]['lr']
-        learning_rates.append(lr)
-        
->>>>>>> babd4fe9
+        
         # Get the average loss for the epoch
         train_losses.append(epoch_loss / number_batches)
         train_accuracies.append(correct_preds / total_preds)
         
         # Calculate the validation loss and accuracy
-<<<<<<< HEAD
         if val_separation > 0 and (i+1)% val_separation == 0:
             val_loss, val_accuracy = validate(net, val_dataloader, DEVICE)
-=======
-        if val_separation > 0 and i % val_separation == 0:
-            val_loss, val_accuracy = validate(model, val_dataloader, DEVICE)
->>>>>>> babd4fe9
+
             val_losses.append(val_loss)
             val_accuracies.append(val_accuracy)
     
