import torch                    # type: ignore
import torch.nn as nn           # type: ignore
import torch.nn.functional as F # type: ignore




###################################### Fold Module ######################################


class Fold(nn.Module):
    """
    A PyTorch module that performs a folding operation on input tensors along a specified direction.
    """
    def __init__(self, width:int, leak:float=0, fold_in:bool=True, has_stretch:bool=False) -> None:
        """
        Thus function initializes the Fold module.
        Parameters:
            width (int): The expected input dimension.
            crease (float, optional): The crease parameter. If None, it will be initialized as a learnable parameter.
            has_stretch (bool): Whether the module allows stretching.
        """
        super().__init__()
        # Hyperparameters
        self.width = width
        self.leak = leak
        self.fold_in = fold_in
        self.has_stretch = has_stretch
        
        # Parameters
        min_norm = 1e-2
        n = torch.randn(self.width) * (2 / self.width) ** 0.5
        while n.norm().item() < min_norm:
            n = torch.randn(self.width) * (2 / self.width) ** 0.5
        self.n = nn.Parameter(n)
            
        # Initialize stretch as a parameter if needed
        no_stretch = torch.tensor(2.0)
        if self.has_stretch:
            self.stretch = nn.Parameter(no_stretch)
        else:
<<<<<<< HEAD
            self.register_buffer('stretch', no_stretch)
    
    
=======
            self.register_buffer('stretch', torch.tensor(2.0))

            
>>>>>>> 85746526
    def forward(self, input:torch.Tensor) -> torch.Tensor:
        """
        This function performs the folding operation on the input tensor.
        Parameters:
            input (torch.Tensor): The input tensor of shape (batch_size, input_dim).
        Returns:
            folded (torch.Tensor): The transformed tensor after the folding operation.
        """
        # pad the input if the width is greater than the input width, raise error if input width is greater than fold width
        if self.width > input.shape[1]:
            input = F.pad(input, (0, self.width - input.shape[1]))
        elif self.width < input.shape[1]:
            raise ValueError(f"Input dimension ({input.shape[1]}) is greater than fold width ({self.width})")

        # Compute scales
        eps = 1e-8
        scales = (input @ self.n) / (self.n @ self.n + eps)
        
        # If it is a fold in, we want to fold in the values that are greater than 1
        if self.fold_in:
            indicator = (scales > 1).float()
        else:
            indicator = (scales < 1).float()
        indicator = indicator + (1 - indicator) * self.leak

        # Compute the projected and folded values
        projection = scales.unsqueeze(1) * self.n
        folded = input + self.stretch * indicator.unsqueeze(1) * (self.n - projection)
        return folded
       



###################################### SoftFold Module ######################################


class SoftFold(nn.Module):
    """
    Sigmoid Fold module.

    This module performs a soft fold of the input data along the hyperplane defined by the normal vector n.
    It uses a sigmoid function to smoothly transition the folding effect.

    Parameters:
        width (int): The dimensionality of the input data.
        crease (float or None): A scaling factor for the sigmoid function. If None, it is set as a learnable parameter.
        has_stretch (bool): Whether the module allows stretching.

    Attributes:
        n (nn.Parameter): The normal vector of the hyperplane (learnable parameter).
        crease (nn.Parameter or float): The sigmoid scaling factor (learnable or fixed).
        has_stretch (bool): Whether the module allows stretching.
    """
    def __init__(self, width:int, crease:float=None, has_stretch:bool=False) -> None:
        """
        This function initializes the SoftFold module.
        Parameters:
            width (int): The expected input dimension.
            crease (float, optional): The crease parameter. If None, it will be initialized as a learnable parameter.
            has_stretch (bool): Whether the module allows stretching.
        """
        super().__init__()
        # Hyperparameters
        self.width = width
        self.has_stretch = has_stretch
        
        # Parameters
        n = torch.randn(self.width) * (2 / self.width) ** 0.5
        min_norm = 1e-2
        while n.norm().item() < min_norm:
            n = torch.randn(self.width) * (2 / self.width) ** 0.5
        self.n = nn.Parameter(n)

        # Initialize crease parameter
        self.crease = nn.Parameter(self.crease_dist()) if crease is None else \
                        self.register_buffer('crease', torch.tensor(crease))
            
        # Initialize stretch as a parameter if needed
        self.stretch = nn.Parameter(torch.tensor(2.0)) if self.has_stretch else \
                        self.register_buffer('stretch', torch.tensor(2.0))

            
    def crease_dist(self, n_samples=1, std=0.5):
        """
        Create the crease parameter by sampling from two normal distributions
        centered at -1 and 1 with a standard deviation of 0.5.
        Parameters:
            n_samples (int): The number of samples to generate.
            std (float): The standard deviation of the normal distributions.
        Returns:
            crease (torch.Tensor): The crease parameter.
        """
        # Randomly choose which distribution to sample from (50% chance for each mode)
        mode_selector = torch.randint(0, 2, (n_samples,))
        left_mode = torch.randn(n_samples) * std - 1
        right_mode = torch.randn(n_samples) * std + 1
        return torch.where(mode_selector == 0, left_mode, right_mode)
    

    def forward(self, input_tensor:torch.Tensor) -> torch.Tensor:
        """
        This function performs the soft folding operation on the input tensor.
        Parameters:
            input_tensor (torch.Tensor): The input tensor of shape (batch_size, input_dim).
        Returns:
            output (torch.Tensor): The transformed tensor after the soft folding operation.
        """
        # pad the input if the width is greater than the input width, raise error if input width is greater than fold width
        if self.width > input_tensor.shape[1]:
            input_tensor = F.pad(input_tensor, (0, self.width - input_tensor.shape[1]))
        elif self.width < input_tensor.shape[1]:
            raise ValueError(f"Input dimension ({input_tensor.shape[1]}) is greater than fold width ({self.width})")

        # Compute z_dot_x, n_dot_n, and get scales
        eps = 1e-8  
        z_dot_x = input_tensor @ self.n     # shape: (batch_size,)
        n_dot_n = self.n @ self.n + eps     # shape: (1,)
        scales = z_dot_x / n_dot_n          # shape: (batch_size,)

        # Compute 'p' and sigmoid value (batch_size,)
        p = self.crease * (z_dot_x - n_dot_n)
        p = torch.clamp(p, min=-25.0, max=25.0)
        sigmoid = torch.sigmoid(p)          # shape: (batch_size,)

        # Get the orthogonal projection of the input onto the normal vector and compute the output
        ortho_proj = (1 - scales).unsqueeze(1) * self.n                          # shape: (batch_size, width)
        return input_tensor + self.stretch * sigmoid.unsqueeze(1) * ortho_proj   # shape: (batch_size, width)<|MERGE_RESOLUTION|>--- conflicted
+++ resolved
@@ -39,15 +39,9 @@
         if self.has_stretch:
             self.stretch = nn.Parameter(no_stretch)
         else:
-<<<<<<< HEAD
             self.register_buffer('stretch', no_stretch)
     
     
-=======
-            self.register_buffer('stretch', torch.tensor(2.0))
-
-            
->>>>>>> 85746526
     def forward(self, input:torch.Tensor) -> torch.Tensor:
         """
         This function performs the folding operation on the input tensor.
