import torch                    # type: ignore
import torch.nn as nn           # type: ignore
import torch.optim as optim     # type: ignore
import torch.nn.functional as F # type: ignore
import numpy as np # type: ignore
from tqdm import tqdm # type: ignore
from torch.utils.data import TensorDataset, DataLoader # type: ignore
from matplotlib import pyplot as plt # type: ignore




################################# Data Prep #####################################   
     
def load_data(x_data, y_data, batch_size=32, shuffle=True) -> torch.utils.data.DataLoader:
    """
    This function loads the data into a DataLoader object.
    Parameters:
        x_data (np.ndarray) - The input data
        y_data (np.ndarray) - The labels
        batch_size (int) - The batch size
        shuffle (bool) - Whether to
    Returns:
        DataLoader - The DataLoader object
    """
    # Convert x and y data to PyTorch tensors if they aren’t already
    x_tensor = torch.tensor(x_data, dtype=torch.float32)
    y_tensor = torch.tensor(y_data, dtype=torch.long)

    dataset = TensorDataset(x_tensor, y_tensor)
    return DataLoader(dataset, batch_size=batch_size, shuffle=shuffle)

################################# Learning Rate Scheduling #################################
class NoamScheduler(optim.lr_scheduler._LRScheduler):
    def __init__(self, optimizer, warmup_steps, model_size, last_epoch=-1):
        self.warmup_steps = warmup_steps
        self.model_size = model_size
        self.optimizer = optimizer
        super(NoamScheduler, self).__init__(self.optimizer, last_epoch)
        
    def get_lr(self) -> list:
        """
        This function calculates the learning rate based on the current step number.
        Returns:
            list - The learning rate for each parameter group
        """
        step_num = self.last_epoch + 1
        lr = self.optimizer.defaults['lr'] * (self.model_size ** (-0.5)) * min(step_num ** (-0.5), step_num * self.warmup_steps ** (-1.5))
        return [lr for _ in self.base_lrs]
    
class LRSchedulerWrapper:
    def __init__(self, scheduler=None):
        self.scheduler = scheduler

    def step(self):
        if self.scheduler is not None:
            self.scheduler.step()



################################# Helper functions for training #################################

def check_accuracy(y_hat:torch.Tensor, y:torch.Tensor) -> float:
    """
    This function checks the accuracy of the model.
    Parameters:
        y_hat (torch.Tensor) - The predicted values
        y (torch.Tensor) - The true values
    Returns:
        accuracy (float) - The accuracy of the model
    """
    # Get the predicted class by finding the max logit (highest score) along the last dimension
    predictions = y_hat.argmax(dim=1)
    
    # Compare predictions to the true labels and calculate accuracy
    correct = (predictions == y).sum().item()
    accuracy = correct / y.size(0)
    return accuracy


def validate(net, val_dataloader:torch.utils.data.DataLoader, DEVICE:torch.device) -> tuple:
    """
    This function calculates the validation loss and accuracy.
    Parameters:
        net (nn.Module) - The neural network
        val_dataloader (DataLoader) - The DataLoader object for the validation set
        DEVICE (torch.device) - The device to run the calculations on
    Returns:
        avg_val_loss (float) - The average validation loss
        avg_val_accuracy (float) - The average validation accuracy
    """
    net.eval()
    val_loss = []
    val_accuracy = []

    with torch.no_grad():  # Disable gradient calculations
        for x, y in val_dataloader:
            x, y = x.to(DEVICE), y.to(DEVICE)
            
            # Forward pass
            y_hat = net(x)
            loss = F.cross_entropy(y_hat, y.long())
            val_loss.append(loss.item())

            # Calculate accuracy
            accuracy = check_accuracy(y_hat, y)
            val_accuracy.append(accuracy)

    # Calculate mean loss and accuracy over the entire validation set
    avg_val_loss = np.mean(val_loss)
    avg_val_accuracy = np.mean(val_accuracy)
    return avg_val_loss, avg_val_accuracy




################################# Training function #################################
def train(model, optimizer:torch.optim.Optimizer, 
          train_dataloader:torch.utils.data.DataLoader, 
          val_dataloader:torch.utils.data.DataLoader, 
          epochs:int=100, DEVICE:torch.device=None, 
<<<<<<< HEAD
          lr_scheduler:LRSchedulerWrapper=None, 
          validate_rate:float=0, verbose:int=0):
=======
          validate_rate:float=0, verbose:int=0, lr_schedule=None):
>>>>>>> 8e9dd836
    """
    This function trains the neural network.
    Parameters:
        net (nn.Module) - The neural network
        optimizer (torch.optim.Optimizer) - The optimizer
        train_dataloader (DataLoader) - The DataLoader object for the training set
        val_dataloader (DataLoader) - The DataLoader object for the validation set
        epochs (int) - The number of epochs to train the model (default: 100)
        DEVICE (torch.device) - The device to run the calculations on
        lr_scheduler (LRSchedulerWrapper) - The learning rate scheduler (default: None)
        validate_rate (float) - The rate at which to validate the model (default: 0)
        verbose (int) - The verbosity level (default: 0)
    Returns:
        train_losses (list) - The training losses for each epoch
        val_losses (list) - The validation losses for each epoch
        train_accuracies (list) - The training accuracies for each epoch
        val_accuracies (list) - The validation accuracies for each epoch
    """
    # Get the device if it is not already defined
    DEVICE = DEVICE or torch.device("cuda" if torch.cuda.is_available() else "cpu")
    if verbose > 1:
        print(f"Working Device: {DEVICE}")
    model.to(DEVICE)
    
    # Initialize the lists to keep track of the losses and accuracies
    train_losses, val_losses = [], []
    train_accuracies, val_accuracies = [], []
    learning_rates = []
    number_batches = len(train_dataloader)
    val_separation = int(validate_rate * epochs)
<<<<<<< HEAD
=======
    lr_scheduler = LRSchedulerWrapper(lr_schedule)
>>>>>>> 8e9dd836

    # Define a loop object to keep track of training and loop through the epochs
    loop = tqdm(total=epochs*number_batches, position=0, leave=True, disable=verbose==0)

    for i in range(epochs):
        epoch_loss, correct_preds, total_preds = 0, 0, 0
        model.train()
        
        # Loop through the train_dataloader
        for batch_num, (x, y) in enumerate(train_dataloader, 1):
            x, y = x.to(DEVICE), y.to(DEVICE)
            
            # Get the prediction and calculate the loss
            y_hat = model(x)
            loss = F.cross_entropy(y_hat, y)

            # Backpropagate the loss and update the weights
            optimizer.zero_grad()
            loss.backward()
            optimizer.step()
            
            # Append accuracies and losses
            loss_value = loss.item()
            epoch_loss += loss_value
            correct_preds += (y_hat.argmax(dim=1) == y).sum().item()
            total_preds += y.size(0)
            if verbose > 0:
                loop.set_description('Training: Epoch:{}/{}, Loss:{:.4f}'.format(i+1, epochs, loss_value))
                loop.update()

        if lr_scheduler is not None:
            lr_scheduler.step()
            lr = optimizer.param_groups[0]['lr']
            learning_rates.append(lr)
        
        # Get the average loss for the epoch
        train_losses.append(epoch_loss / number_batches)
        train_accuracies.append(correct_preds / total_preds)
        
        # Calculate the validation loss and accuracy
        if val_separation > 0 and (i+1)% val_separation == 0:
            val_loss, val_accuracy = validate(model, val_dataloader, DEVICE)

            val_losses.append(val_loss)
            val_accuracies.append(val_accuracy)
    
    # Close the loop and return the losses and accuracies
    loop.close()
        
    if lr_scheduler is not None:
        return train_losses, val_losses, train_accuracies, val_accuracies, learning_rates
    return train_losses, val_losses, train_accuracies, val_accuracies




################################# Analysis and plotting #################################
def plot_model(train_losses, val_losses, train_accuracies, val_accuracies):
    # plot the losses and accuracies
    plt.figure(figsize=(10, 5))
    plt.subplot(1, 2, 1)
    plt.plot(train_losses, label='train')
    plt.plot(val_losses, label='val')
    plt.xlabel('epoch')
    plt.ylabel('loss')
    plt.legend()

    plt.subplot(1, 2, 2)
    plt.plot(train_accuracies, label='train')
    plt.plot(val_accuracies, label='val')
    plt.xlabel('epoch')
    plt.ylabel('accuracy')
    plt.legend()
    plt.show()<|MERGE_RESOLUTION|>--- conflicted
+++ resolved
@@ -119,12 +119,7 @@
           train_dataloader:torch.utils.data.DataLoader, 
           val_dataloader:torch.utils.data.DataLoader, 
           epochs:int=100, DEVICE:torch.device=None, 
-<<<<<<< HEAD
-          lr_scheduler:LRSchedulerWrapper=None, 
-          validate_rate:float=0, verbose:int=0):
-=======
           validate_rate:float=0, verbose:int=0, lr_schedule=None):
->>>>>>> 8e9dd836
     """
     This function trains the neural network.
     Parameters:
@@ -155,10 +150,7 @@
     learning_rates = []
     number_batches = len(train_dataloader)
     val_separation = int(validate_rate * epochs)
-<<<<<<< HEAD
-=======
     lr_scheduler = LRSchedulerWrapper(lr_schedule)
->>>>>>> 8e9dd836
 
     # Define a loop object to keep track of training and loop through the epochs
     loop = tqdm(total=epochs*number_batches, position=0, leave=True, disable=verbose==0)
