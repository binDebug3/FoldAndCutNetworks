import torch                        # type: ignore
import torch.nn as nn               # type: ignore
import torch.nn.functional as F     # type: ignore
import numpy as np                  # type: ignore
from models.folds import Fold, SoftFold




#################################### Dynamic Origami Model ####################################



class DynamicOrigami(nn.Module):
    def __init__(self, architecture, num_classes):
        super().__init__()
        # Define the architecture
        self.architecture_example = """
            [{'type': 'Fold', 'params': {'width': (int), 'leak': (float), 'fold_in':(bool), 'has_stretch': (bool)}},
            {'type': 'SoftFold', 'params': {'width': (int), 'crease': (float), 'has_stretch': (bool)}},
            {'type': 'Linear', 'params': {'in_features': (int), 'out_features': (int)}}]
            """
        self.architecture = architecture
        self.num_classes = num_classes
        self.layers = nn.ModuleList()
        
        # Try to create the architecture by looping through the layers
        try: 
            for layer in self.architecture:
                type = layer['type']
                params = layer['params']
                if type == 'Fold':
                    self.layers.append(Fold(**params))
                elif type == 'SoftFold':
                    self.layers.append(SoftFold(**params))
                elif type == 'Linear':
                    self.layers.append(nn.Linear(**params))
                    self.layers.append(nn.ReLU())
            
            # Get the width of the penultimate layer and add a linear layer to the output
            penultimate_layer = self.architecture[-1]
            if penultimate_layer['type'] == 'Linear':
                in_features = penultimate_layer['params']['out_features']
                print("Warning: A linear 'cut' layer is already automatically added to the forward pass")
            else:
                in_features = penultimate_layer['params']['width']
                
            # Define the cut layer and append it to the layers
            cut = nn.Linear(in_features, self.num_classes)
            self.layers.append(cut)
            
        except:
            print(f"--KeyError--\nVariable 'architecture' must be in the form of:\n{self.architecture_example}\n")
            raise KeyError
        
        
    def forward(self, x:torch.Tensor) -> torch.Tensor:
        """
        This function defines the forward pass of the model
        Parameters:
            x: (torch.Tensor) - The input tensor to the model
        Returns:
            x: (torch.Tensor) - The output tensor from the model
        """
        # flatten the input if it is not already
        if x.dim() > 2:
            x = x.view(x.shape[0], -1)
            
        # Pass the input through the layers
        for layer in self.layers:
            x = layer(x)

        return x



#################################### Testing Networks ####################################

class OrigamiControl0(nn.Module):
    def __init__(self):
        super().__init__()
        self.cut = nn.Linear(784, 10)
    
    def forward(self, x:torch.Tensor) -> torch.Tensor:
        """
        This function defines the forward pass of the model
        Parameters:
            x: (torch.Tensor) - The input tensor to the model
        Returns:
            x: (torch.Tensor) - The output tensor from the model
        """
        # flatten the input if it is not already
        if x.dim() > 2:
            x = x.view(x.shape[0], -1)
            
        # Pass the input through the layers
        x = self.cut(x)
        return x


class OrigamiFold4(nn.Module):
    def __init__(self, input_size:int):
        super().__init__()
        self.f1 = Fold(input_size, 0.1)
        self.f2 = Fold(int(input_size*1.05), 0.1, fold_in=False)
        self.f3 = Fold(int(input_size*1.1), 0.1)
        self.f4 = Fold(int(input_size*1.1), 0.1, fold_in=False)
        self.cut = nn.Linear(int(input_size*1.1), 10)
        
    def forward(self, x:torch.Tensor) -> torch.Tensor:
        """
        This function defines the forward pass of the model
        Parameters:
            x: (torch.Tensor) - The input tensor to the model
        Returns:
            x: (torch.Tensor) - The output tensor from the model
        """
        # flatten the input if it is not already
        if x.dim() > 2:
            x = x.view(x.shape[0], -1)
            
        # Pass the input through the layers
        x = self.f1(x)
        x = self.f2(x)
        x = self.f3(x)
        x = self.f4(x)
        x = self.cut(x)
        return x


class OrigamiSoft4(nn.Module):
    def __init__(self, input_size:int):
        super().__init__()
        self.f1 = SoftFold(input_size, has_stretch=True)
        self.f2 = SoftFold(int(input_size*1.05), has_stretch=True)
        self.f3 = SoftFold(int(input_size*1.1), has_stretch=True)
        self.f4 = SoftFold(int(input_size*1.1), has_stretch=True)
        self.cut = nn.Linear(int(input_size*1.1), 10)
        
<<<<<<< HEAD
        # Return the final output
        return x
    
    
#################################### Simple Origami Net Example ####################################
class Softmax(nn.Module):
    def __init__(self, dim, classes):
        super().__init__()
        self.f1 = nn.Linear(dim, classes)

    def forward(self, x):
=======
    def forward(self, x:torch.Tensor) -> torch.Tensor:
        """
        This function defines the forward pass of the model
        Parameters:
            x: (torch.Tensor) - The input tensor to the model
        Returns:
            x: (torch.Tensor) - The output tensor from the model
        """
>>>>>>> 68bec2e4
        # flatten the input if it is not already
        if x.dim() > 2:
            x = x.view(x.shape[0], -1)
            
        # Pass the input through the layers
        x = self.f1(x)
<<<<<<< HEAD
        
        # Return the final output
=======
        x = self.f2(x)
        x = self.f3(x)
        x = self.f4(x)
        x = self.cut(x)
>>>>>>> 68bec2e4
        return x<|MERGE_RESOLUTION|>--- conflicted
+++ resolved
@@ -8,9 +8,6 @@
 
 
 #################################### Dynamic Origami Model ####################################
-
-
-
 class DynamicOrigami(nn.Module):
     def __init__(self, architecture, num_classes):
         super().__init__()
@@ -74,8 +71,8 @@
 
 
 
+
 #################################### Testing Networks ####################################
-
 class OrigamiControl0(nn.Module):
     def __init__(self):
         super().__init__()
@@ -137,19 +134,6 @@
         self.f4 = SoftFold(int(input_size*1.1), has_stretch=True)
         self.cut = nn.Linear(int(input_size*1.1), 10)
         
-<<<<<<< HEAD
-        # Return the final output
-        return x
-    
-    
-#################################### Simple Origami Net Example ####################################
-class Softmax(nn.Module):
-    def __init__(self, dim, classes):
-        super().__init__()
-        self.f1 = nn.Linear(dim, classes)
-
-    def forward(self, x):
-=======
     def forward(self, x:torch.Tensor) -> torch.Tensor:
         """
         This function defines the forward pass of the model
@@ -158,20 +142,34 @@
         Returns:
             x: (torch.Tensor) - The output tensor from the model
         """
->>>>>>> 68bec2e4
         # flatten the input if it is not already
         if x.dim() > 2:
             x = x.view(x.shape[0], -1)
             
         # Pass the input through the layers
         x = self.f1(x)
-<<<<<<< HEAD
-        
-        # Return the final output
-=======
         x = self.f2(x)
         x = self.f3(x)
         x = self.f4(x)
         x = self.cut(x)
->>>>>>> 68bec2e4
+        return x
+    
+    
+    
+    
+#################################### Softmax Control ####################################
+class Softmax(nn.Module):
+    def __init__(self, dim, classes):
+        super().__init__()
+        self.f1 = nn.Linear(dim, classes)
+
+    def forward(self, x):
+        # flatten the input if it is not already
+        if x.dim() > 2:
+            x = x.view(x.shape[0], -1)
+            
+        # Pass the input through the layers
+        x = self.f1(x)
+        
+        # Return the final output
         return x